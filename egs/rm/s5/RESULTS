for x in exp/*/decode*; do [ -d $x ] && grep WER $x/wer_* | utils/best_wer.sh; done

exit 0

# Monophone, MFCC+delta+accel

%WER 8.74 [ 1095 / 12533, 143 ins, 226 del, 726 sub ] exp/mono/decode/wer_2

# MFCC+delta+accel
%WER 3.26 [ 408 / 12533, 53 ins, 94 del, 261 sub ] exp/tri1/decode/wer_7

# MFCC+delta+accel (on top of better alignments)
%WER 3.44 [ 431 / 12533, 74 ins, 82 del, 275 sub ] exp/tri2a/decode/wer_5

# LDA+MLLT
%WER 2.98 [ 373 / 12533, 56 ins, 66 del, 251 sub ] exp/tri2b/decode/wer_5

# Some MMI/MPE experiments (MMI, boosted MMI, MPE) on top of the LDA+MLLT system.
%WER 2.77 [ 347 / 12533, 54 ins, 54 del, 239 sub ] exp/tri2b_mmi/decode_it3/wer_6
%WER 2.91 [ 365 / 12533, 66 ins, 47 del, 252 sub ] exp/tri2b_mmi/decode_it4/wer_5
%WER 2.74 [ 343 / 12533, 54 ins, 55 del, 234 sub ] exp/tri2b_mmi_b0.05/decode_it3/wer_6
%WER 2.92 [ 366 / 12533, 68 ins, 44 del, 254 sub ] exp/tri2b_mmi_b0.05/decode_it4/wer_5
%WER 2.86 [ 358 / 12533, 54 ins, 66 del, 238 sub ] exp/tri2b_mpe/decode_it3/wer_6
%WER 2.84 [ 356 / 12533, 55 ins, 64 del, 237 sub ] exp/tri2b_mpe/decode_it4/wer_6

# LDA+MLLT+SAT
%WER 2.07 [ 260 / 12533, 39 ins, 48 del, 173 sub ] exp/tri3b/decode/wer_4
%WER 3.38 [ 423 / 12533, 54 ins, 96 del, 273 sub ] exp/tri3b/decode.si/wer_6

# Decoding tri3b with unigram language model, which has higher WER.
%WER 10.38 [ 1301 / 12533, 131 ins, 200 del, 970 sub ] exp/tri3b/decode_ug/wer_13
%WER 13.69 [ 1716 / 12533, 163 ins, 273 del, 1280 sub ] exp/tri3b/decode_ug.si/wer_13


# LDA+MLLT+SAT+MMI (MMI on top of the SAT system)
%WER 1.94 [ 243 / 12533, 36 ins, 43 del, 164 sub ] exp/tri3b_mmi/decode/wer_4
%WER 3.38 [ 423 / 12533, 54 ins, 96 del, 273 sub ] exp/tri3b_mmi/decode.si/wer_6
%WER 1.77 [ 222 / 12533, 34 ins, 33 del, 155 sub ] exp/tri3b_mmi/decode2/wer_4


# LDA+MLLT+SAT+fMMI (fMMI+MMI on top of this SAT system) Various configurations.  
# Note: it doesn't really help here.  Probably not enough data.
%WER 1.87 [ 234 / 12533, 35 ins, 42 del, 157 sub ] exp/tri3b_fmmi_b/decode_it3/wer_4
%WER 1.85 [ 232 / 12533, 38 ins, 39 del, 155 sub ] exp/tri3b_fmmi_b/decode_it4/wer_4
%WER 1.76 [ 221 / 12533, 38 ins, 32 del, 151 sub ] exp/tri3b_fmmi_b/decode_it5/wer_3
%WER 1.76 [ 221 / 12533, 37 ins, 30 del, 154 sub ] exp/tri3b_fmmi_b/decode_it6/wer_3
%WER 1.77 [ 222 / 12533, 34 ins, 36 del, 152 sub ] exp/tri3b_fmmi_b/decode_it7/wer_5
%WER 1.75 [ 219 / 12533, 34 ins, 34 del, 151 sub ] exp/tri3b_fmmi_b/decode_it8/wer_5

%WER 1.97 [ 247 / 12533, 34 ins, 45 del, 168 sub ] exp/tri3b_fmmi_c/decode_it3/wer_4
%WER 2.03 [ 255 / 12533, 40 ins, 45 del, 170 sub ] exp/tri3b_fmmi_c/decode_it4/wer_4
%WER 1.84 [ 231 / 12533, 40 ins, 31 del, 160 sub ] exp/tri3b_fmmi_c/decode_it5/wer_2
%WER 1.76 [ 220 / 12533, 30 ins, 36 del, 154 sub ] exp/tri3b_fmmi_c/decode_it6/wer_4
%WER 1.72 [ 215 / 12533, 31 ins, 32 del, 152 sub ] exp/tri3b_fmmi_c/decode_it7/wer_4
%WER 1.71 [ 214 / 12533, 30 ins, 34 del, 150 sub ] exp/tri3b_fmmi_c/decode_it8/wer_5

%WER 1.91 [ 239 / 12533, 22 ins, 61 del, 156 sub ] exp/tri3b_fmmi_d/decode_it3/wer_8
%WER 1.91 [ 240 / 12533, 24 ins, 59 del, 157 sub ] exp/tri3b_fmmi_d/decode_it4/wer_8
%WER 1.96 [ 246 / 12533, 40 ins, 41 del, 165 sub ] exp/tri3b_fmmi_d/decode_it5/wer_5
%WER 1.91 [ 239 / 12533, 36 ins, 39 del, 164 sub ] exp/tri3b_fmmi_d/decode_it6/wer_5
%WER 1.92 [ 241 / 12533, 26 ins, 52 del, 163 sub ] exp/tri3b_fmmi_d/decode_it7/wer_7
%WER 1.92 [ 241 / 12533, 32 ins, 43 del, 166 sub ] exp/tri3b_fmmi_d/decode_it8/wer_6

# These are some experiments with "raw-fMLLR": fMLLR on the raw MFCCs, but
# computed with the LDA+MLLT model (it's complicated).  Compare with 3b.  Results
# are pretty similar.  Main anticipated use is prior to neural net training.
%WER 2.11 [ 265 / 12533, 21 ins, 74 del, 170 sub ] exp/tri3c/decode/wer_9
%WER 2.07 [ 260 / 12533, 35 ins, 58 del, 167 sub ] exp/tri3c/decode_2fmllr/wer_5
%WER 10.60 [ 1329 / 12533, 152 ins, 198 del, 979 sub ] exp/tri3c/decode_2fmllr_ug/wer_12
%WER 10.68 [ 1338 / 12533, 142 ins, 223 del, 973 sub ] exp/tri3c/decode_ug/wer_13



# Some "SGMM2" experiments.  SGMM2 is a new version of the code that
# has tying of the substates a bit like "state-clustered tied mixture" systems;
# and which has speaker-dependent mixture weights.
# we don't any longer show the old SGMM results, although the script is still
# there, commented out.
%WER 1.45 [ 182 / 12533, 19 ins, 39 del, 124 sub ] exp/sgmm2_4a/decode/wer_5
%WER 1.46 [ 183 / 12533, 23 ins, 31 del, 129 sub ] exp/sgmm2_4a/decode_fmllr/wer_4

%WER 1.36 [ 170 / 12533, 19 ins, 30 del, 121 sub ] exp/sgmm2_4a_mmi_b0.2/decode_it1/wer_5
%WER 1.36 [ 170 / 12533, 19 ins, 30 del, 121 sub ] exp/sgmm2_4a_mmi_b0.2/decode_it2/wer_5
%WER 1.38 [ 173 / 12533, 24 ins, 29 del, 120 sub ] exp/sgmm2_4a_mmi_b0.2/decode_it3/wer_4
%WER 1.39 [ 174 / 12533, 27 ins, 28 del, 119 sub ] exp/sgmm2_4a_mmi_b0.2/decode_it4/wer_3
# This is testing an option "--zero-if-disjoint true" to MMI-- no clear difference here.
%WER 1.36 [ 171 / 12533, 17 ins, 35 del, 119 sub ] exp/sgmm2_4a_mmi_b0.2_x/decode_it1/wer_6
%WER 1.36 [ 170 / 12533, 22 ins, 29 del, 119 sub ] exp/sgmm2_4a_mmi_b0.2_x/decode_it2/wer_4
%WER 1.35 [ 169 / 12533, 22 ins, 29 del, 118 sub ] exp/sgmm2_4a_mmi_b0.2_x/decode_it3/wer_4
%WER 1.36 [ 170 / 12533, 22 ins, 29 del, 119 sub ] exp/sgmm2_4a_mmi_b0.2_x/decode_it4/wer_4

# sgmm2_4c is as 4a but starting from the raw-fMLLR features.  No clear difference.
%WER 1.56 [ 195 / 12533, 18 ins, 46 del, 131 sub ] exp/sgmm2_4c/decode/wer_6
%WER 1.56 [ 195 / 12533, 33 ins, 31 del, 131 sub ] exp/sgmm2_4c/decode_fmllr/wer_2
%WER 8.03 [ 1007 / 12533, 95 ins, 167 del, 745 sub ] exp/sgmm2_4c/decode_ug/wer_10

## HERE

# Deep neural net -- various types of hybrid system.
%WER 2.02 [ 253 / 12533, 27 ins, 64 del, 162 sub ] exp/nnet4a/decode/wer_4
%WER 9.77 [ 1224 / 12533, 95 ins, 251 del, 878 sub ] exp/nnet4a/decode_ug/wer_9
%WER 1.68 [ 211 / 12533, 20 ins, 53 del, 138 sub ] exp/nnet4b/decode/wer_5
%WER 8.96 [ 1123 / 12533, 97 ins, 166 del, 860 sub ] exp/nnet4b/decode_ug/wer_8


%WER 1.91 [ 240 / 12533, 20 ins, 59 del, 161 sub ] exp/nnet4b_gpu/decode/wer_7
%WER 8.41 [ 1054 / 12533, 80 ins, 166 del, 808 sub ] exp/nnet4b_gpu/decode_ug/wer_10
 # when I ran this before I got this:
 # prob. just random.
 # %WER 1.72 [ 216 / 12533, 25 ins, 38 del, 153 sub ] exp/nnet4b_gpu/decode/wer_4
 # %WER 8.34 [ 1045 / 12533, 94 ins, 146 del, 805 sub ] exp/nnet4b_gpu/decode_ug/wer_10

# this another unadapted setup:
%WER 1.93 [ 242 / 12533, 40 ins, 44 del, 158 sub ] exp/nnet4b2_gpu/decode/wer_3
%WER 9.08 [ 1138 / 12533, 89 ins, 182 del, 867 sub ] exp/nnet4b2_gpu/decode_ug/wer_9


%WER 1.80 [ 226 / 12533, 29 ins, 44 del, 153 sub ] exp/nnet4c/decode/wer_4
%WER 8.49 [ 1064 / 12533, 80 ins, 175 del, 809 sub ] exp/nnet4c/decode_ug/wer_11

<<<<<<< HEAD
%WER 1.61 [ 202 / 12533, 25 ins, 47 del, 130 sub ] exp/nnet4d/decode/wer_5
%WER 8.17 [ 1024 / 12533, 83 ins, 179 del, 762 sub ] exp/nnet4d/decode_ug/wer_11
=======
%WER 1.80 [ 226 / 12533, 23 ins, 52 del, 151 sub ] exp/nnet4c_gpu/decode/wer_5
%WER 8.64 [ 1083 / 12533, 93 ins, 169 del, 821 sub ] exp/nnet4c_gpu/decode_ug/wer_10

%WER 1.68 [ 211 / 12533, 29 ins, 39 del, 143 sub ] exp/nnet4d/decode/wer_4
%WER 8.40 [ 1053 / 12533, 101 ins, 153 del, 799 sub ] exp/nnet4d/decode_ug/wer_10
>>>>>>> 3ef595c7

%WER 1.74 [ 218 / 12533, 25 ins, 48 del, 145 sub ] exp/nnet4d_gpu/decode/wer_6
%WER 8.39 [ 1051 / 12533, 106 ins, 149 del, 796 sub ] exp/nnet4d_gpu/decode_ug/wer_10

%WER 1.53 [ 192 / 12533, 22 ins, 42 del, 128 sub ] exp/nnet4d2/decode/wer_3
%WER 8.06 [ 1010 / 12533, 79 ins, 152 del, 779 sub ] exp/nnet4d2/decode_ug/wer_8

%WER 1.51 [ 189 / 12533, 25 ins, 34 del, 130 sub ] exp/nnet4d2_gpu/decode/wer_3
%WER 7.97 [ 999 / 12533, 78 ins, 152 del, 769 sub ] exp/nnet4d2_gpu/decode_ug/wer_8

%WER 1.63 [ 204 / 12533, 29 ins, 42 del, 133 sub ] exp/nnet4d_gpu/decode/wer_4
%WER 8.11 [ 1016 / 12533, 80 ins, 168 del, 768 sub ] exp/nnet4d_gpu/decode_ug/wer_10

%WER 1.37 [ 172 / 12533, 14 ins, 36 del, 122 sub ] exp/nnet4e_gpu/decode/wer_3
%WER 8.03 [ 1006 / 12533, 61 ins, 179 del, 766 sub ] exp/nnet4e_gpu/decode_ug/wer_8
 
# Discriminatively trained system (using SMBR, on CPU)
%WER 1.70 [ 213 / 12533, 21 ins, 52 del, 140 sub ] exp/nnet5c_mpe/decode_epoch1/wer_4
%WER 1.71 [ 214 / 12533, 21 ins, 50 del, 143 sub ] exp/nnet5c_mpe/decode_epoch2/wer_4
%WER 1.66 [ 208 / 12533, 29 ins, 36 del, 143 sub ] exp/nnet5c_mpe/decode_epoch3/wer_3
%WER 1.75 [ 219 / 12533, 32 ins, 46 del, 141 sub ] exp/nnet5c_mpe/decode_epoch4/wer_4
%WER 8.50 [ 1065 / 12533, 82 ins, 181 del, 802 sub ] exp/nnet5c_mpe/decode_ug_epoch1/wer_9
%WER 8.39 [ 1052 / 12533, 71 ins, 189 del, 792 sub ] exp/nnet5c_mpe/decode_ug_epoch2/wer_10
%WER 8.31 [ 1042 / 12533, 73 ins, 183 del, 786 sub ] exp/nnet5c_mpe/decode_ug_epoch3/wer_10
%WER 8.33 [ 1044 / 12533, 75 ins, 178 del, 791 sub ] exp/nnet5c_mpe/decode_ug_epoch4/wer_10


# Discriminatively trained system (using SMBR, on GPU)
%WER 1.73 [ 217 / 12533, 17 ins, 55 del, 145 sub ] exp/nnet5c_mpe_gpu/decode_epoch1/wer_6
%WER 1.76 [ 221 / 12533, 20 ins, 52 del, 149 sub ] exp/nnet5c_mpe_gpu/decode_epoch2/wer_6
%WER 1.72 [ 215 / 12533, 18 ins, 52 del, 145 sub ] exp/nnet5c_mpe_gpu/decode_epoch3/wer_6
%WER 1.67 [ 209 / 12533, 14 ins, 53 del, 142 sub ] exp/nnet5c_mpe_gpu/decode_epoch4/wer_7
%WER 8.58 [ 1075 / 12533, 100 ins, 157 del, 818 sub ] exp/nnet5c_mpe_gpu/decode_ug_epoch1/wer_10
%WER 8.43 [ 1056 / 12533, 97 ins, 153 del, 806 sub ] exp/nnet5c_mpe_gpu/decode_ug_epoch2/wer_10
%WER 8.43 [ 1057 / 12533, 100 ins, 153 del, 804 sub ] exp/nnet5c_mpe_gpu/decode_ug_epoch3/wer_10
%WER 8.36 [ 1048 / 12533, 89 ins, 158 del, 801 sub ] exp/nnet5c_mpe_gpu/decode_ug_epoch4/wer_11


# Discriminatively trained system (using p-norm rather than tanh nonlinearities, using SMBR, on GPU)
%WER 1.74 [ 218 / 12533, 25 ins, 48 del, 145 sub ] exp/nnet5d_mpe_gpu/decode_epoch1/wer_6
%WER 8.40 [ 1053 / 12533, 108 ins, 148 del, 797 sub ] exp/nnet5d_mpe_gpu/decode_ug_epoch1/wer_10

# Discriminatively trained system on top of ensemble trained p-norm network (using SMBR, on GPU)
%WER 1.36 [ 170 / 12533, 15 ins, 34 del, 121 sub ] exp/nnet5e_mpe_gpu/decode_epoch2/wer_3
%WER 7.73 [ 969 / 12533, 74 ins, 157 del, 738 sub ] exp/nnet5e_mpe_gpu/decode_ug_epoch4/wer_9

# DNN systems (Karel)
# note from Dan-- these are from an older RESULTS file as I did not rerun these
# last time I created this.
# Per-frame cross-entropy training
%WER 1.66 [ 208 / 12533, 27 ins, 49 del, 132 sub ] exp/dnn4b_pretrain-dbn_dnn/decode/wer_3
# Sequence-based sMBR training
%WER 1.64 [ 206 / 12533, 24 ins, 49 del, 133 sub ] exp/dnn4b_pretrain-dbn_dnn_smbr/decode_it1/wer_4
%WER 1.62 [ 203 / 12533, 25 ins, 46 del, 132 sub ] exp/dnn4b_pretrain-dbn_dnn_smbr/decode_it2/wer_4
%WER 1.59 [ 199 / 12533, 25 ins, 42 del, 132 sub ] exp/dnn4b_pretrain-dbn_dnn_smbr/decode_it3/wer_4
%WER 1.60 [ 201 / 12533, 35 ins, 33 del, 133 sub ] exp/dnn4b_pretrain-dbn_dnn_smbr/decode_it4/wer_3
%WER 1.58 [ 198 / 12533, 31 ins, 37 del, 130 sub ] exp/dnn4b_pretrain-dbn_dnn_smbr/decode_it5/wer_4
%WER 1.59 [ 199 / 12533, 31 ins, 37 del, 131 sub ] exp/dnn4b_pretrain-dbn_dnn_smbr/decode_it6/wer_4


# Some system combination experiments.
%WER 3.18 [ 398 / 12533, 60 ins, 75 del, 263 sub ] exp/combine_1_2a/decode/wer_4
%WER 1.56 [ 196 / 12533, 27 ins, 32 del, 137 sub ] exp/combine_sgmm2_4a_3b/decode/wer_2
%WER 1.53 [ 192 / 12533, 23 ins, 30 del, 139 sub ] exp/combine_sgmm2_4a_3b_fmmic5/decode/wer_4
%WER 1.47 [ 184 / 12533, 23 ins, 27 del, 134 sub ] exp/combine_sgmm2_4a_mmi_3b_fmmic5/decode/wer_4


# Some things relating to nnet2 online decoding.

for x in exp/nnet2_online/nnet*/decode*; do grep WER $x/wer_* | utils/best_wer.sh ; done
%WER 2.75 [ 345 / 12533, 43 ins, 81 del, 221 sub ] exp/nnet2_online/nnet/decode/wer_7
%WER 10.94 [ 1371 / 12533, 133 ins, 220 del, 1018 sub ] exp/nnet2_online/nnet/decode_ug/wer_11
 # script is not checked in for this, it's pnorm with 800/160 instead of 1000/200.
 %WER 2.58 [ 323 / 12533, 38 ins, 81 del, 204 sub ] exp/nnet2_online/nnet2b/decode/wer_6
 %WER 10.72 [ 1344 / 12533, 124 ins, 234 del, 986 sub ] exp/nnet2_online/nnet2b/decode_ug/wer_10
# This is the baseline for the nnet+ivector decoding, with no iVector.  This is 
# better than with the iVector, i.e. the iVector is not working.  I assume this
# is due to overtraining.  I plan to try this on a larger setup.
%WER 2.30 [ 288 / 12533, 44 ins, 51 del, 193 sub ] exp/nnet2_online/nnet_baseline/decode/wer_4
%WER 10.70 [ 1341 / 12533, 122 ins, 221 del, 998 sub ] exp/nnet2_online/nnet_baseline/decode_ug/wer_10


# some diagnostics, I'll remove this eventually:

for x in exp/nnet2_online/nnet*; do grep LOG $x/log/compute_prob_*.final.log; done
exp/nnet2_online/nnet/log/compute_prob_train.final.log:LOG (nnet-compute-prob:main():nnet-compute-prob.cc:92) Saw 4000 examples, average probability is -0.3461 and accuracy is 0.89 with total weight 4000
exp/nnet2_online/nnet/log/compute_prob_valid.final.log:LOG (nnet-compute-prob:main():nnet-compute-prob.cc:92) Saw 4000 examples, average probability is -1.80108 and accuracy is 0.6205 with total weight 4000
exp/nnet2_online/nnet.splice_4/log/compute_prob_train.final.log:LOG (nnet-compute-prob:main():nnet-compute-prob.cc:92) Saw 4000 examples, average probability is -0.591489 and accuracy is 0.8135 with total weight 4000
exp/nnet2_online/nnet.splice_4/log/compute_prob_valid.final.log:LOG (nnet-compute-prob:main():nnet-compute-prob.cc:92) Saw 4000 examples, average probability is -1.83208 and accuracy is 0.57425 with total weight 4000
exp/nnet2_online/nnet2b/log/compute_prob_train.final.log:LOG (nnet-compute-prob:main():nnet-compute-prob.cc:92) Saw 4000 examples, average probability is -0.516143 and accuracy is 0.8325 with total weight 4000
exp/nnet2_online/nnet2b/log/compute_prob_valid.final.log:LOG (nnet-compute-prob:main():nnet-compute-prob.cc:92) Saw 4000 examples, average probability is -1.65875 and accuracy is 0.6145 with total weight 4000
exp/nnet2_online/nnet_baseline/log/compute_prob_train.final.log:LOG (nnet-compute-prob:main():nnet-compute-prob.cc:92) Saw 4000 examples, average probability is -0.609844 and accuracy is 0.80275 with total weight 4000
exp/nnet2_online/nnet_baseline/log/compute_prob_valid.final.log:LOG (nnet-compute-prob:main():nnet-compute-prob.cc:92) Saw 4000 examples, average probability is -1.57847 and accuracy is 0.61 with total weight 4000<|MERGE_RESOLUTION|>--- conflicted
+++ resolved
@@ -118,16 +118,8 @@
 %WER 1.80 [ 226 / 12533, 29 ins, 44 del, 153 sub ] exp/nnet4c/decode/wer_4
 %WER 8.49 [ 1064 / 12533, 80 ins, 175 del, 809 sub ] exp/nnet4c/decode_ug/wer_11
 
-<<<<<<< HEAD
-%WER 1.61 [ 202 / 12533, 25 ins, 47 del, 130 sub ] exp/nnet4d/decode/wer_5
-%WER 8.17 [ 1024 / 12533, 83 ins, 179 del, 762 sub ] exp/nnet4d/decode_ug/wer_11
-=======
-%WER 1.80 [ 226 / 12533, 23 ins, 52 del, 151 sub ] exp/nnet4c_gpu/decode/wer_5
-%WER 8.64 [ 1083 / 12533, 93 ins, 169 del, 821 sub ] exp/nnet4c_gpu/decode_ug/wer_10
-
 %WER 1.68 [ 211 / 12533, 29 ins, 39 del, 143 sub ] exp/nnet4d/decode/wer_4
 %WER 8.40 [ 1053 / 12533, 101 ins, 153 del, 799 sub ] exp/nnet4d/decode_ug/wer_10
->>>>>>> 3ef595c7
 
 %WER 1.74 [ 218 / 12533, 25 ins, 48 del, 145 sub ] exp/nnet4d_gpu/decode/wer_6
 %WER 8.39 [ 1051 / 12533, 106 ins, 149 del, 796 sub ] exp/nnet4d_gpu/decode_ug/wer_10
@@ -137,9 +129,6 @@
 
 %WER 1.51 [ 189 / 12533, 25 ins, 34 del, 130 sub ] exp/nnet4d2_gpu/decode/wer_3
 %WER 7.97 [ 999 / 12533, 78 ins, 152 del, 769 sub ] exp/nnet4d2_gpu/decode_ug/wer_8
-
-%WER 1.63 [ 204 / 12533, 29 ins, 42 del, 133 sub ] exp/nnet4d_gpu/decode/wer_4
-%WER 8.11 [ 1016 / 12533, 80 ins, 168 del, 768 sub ] exp/nnet4d_gpu/decode_ug/wer_10
 
 %WER 1.37 [ 172 / 12533, 14 ins, 36 del, 122 sub ] exp/nnet4e_gpu/decode/wer_3
 %WER 8.03 [ 1006 / 12533, 61 ins, 179 del, 766 sub ] exp/nnet4e_gpu/decode_ug/wer_8
