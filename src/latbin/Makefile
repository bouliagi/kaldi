--- conflicted
+++ resolved
@@ -5,12 +5,8 @@
 include ../kaldi.mk
 
 BINFILES = lattice-best-path lattice-prune lattice-equivalent lattice-nbest \
-<<<<<<< HEAD
-           lattice-lmrescore lattice-scale lattice-union lattice-to-post
-=======
            lattice-lmrescore lattice-scale lattice-union lattice-to-post \
            lattice-determinize
->>>>>>> 6d3f94b4
 
 OBJFILES =
 
@@ -20,7 +16,8 @@
 TESTFILES =
 
 
-$(BINFILES): ../lat/kaldi-lat.a ../util/kaldi-util.a ../base/kaldi-base.a 
+$(BINFILES): ../lat/kaldi-lat.a ../hmm/kaldi-hmm.a ../tree/kaldi-tree.a ../util/kaldi-util.a \
+	../matrix/kaldi-matrix.a ../base/kaldi-base.a 
 
 
 
