// cudamatrix/cu-device.cc

// Copyright 2009-2012  Karel Vesely
//                2013  Lucas Ondel
//                2013  Johns Hopkins University (author: Daniel Povey)

// See ../../COPYING for clarification regarding multiple authors
//
// Licensed under the Apache License, Version 2.0 (the "License");
// you may not use this file except in compliance with the License.
// You may obtain a copy of the License at
//
//  http://www.apache.org/licenses/LICENSE-2.0
//
// THIS CODE IS PROVIDED *AS IS* BASIS, WITHOUT WARRANTIES OR CONDITIONS OF ANY
// KIND, EITHER EXPRESS OR IMPLIED, INCLUDING WITHOUT LIMITATION ANY IMPLIED
// WARRANTIES OR CONDITIONS OF TITLE, FITNESS FOR A PARTICULAR PURPOSE,
// MERCHANTABLITY OR NON-INFRINGEMENT.
// See the Apache 2 License for the specific language governing permissions and
// limitations under the License.



#if HAVE_CUDA == 1

#include <cublas.h>
#include <cuda.h>
#include <cuda_runtime_api.h>

#include <string>
#include <vector>
#include <algorithm>
#include <dlfcn.h>
#include <unistd.h> // for sleep

#include "cudamatrix/cu-common.h"
#include "cudamatrix/cu-device.h"
#include "base/kaldi-error.h"
#include "util/common-utils.h"

namespace kaldi {


/** 
 * SelectGpuId(use_gpu) 
 *
 * There are 3 'use_gpu' modes for GPU selection:
 * "yes"      -- Select GPU automatically (or get one by exclusive mode) 
 *               and die if this fails.
 * "optional" -- Do as above, but if it fails, back off to CPU.
 * "no"       -- Run on CPU.
 *
 * In case of Compute exclusive mode, the GPU is selected by OS.
 *
 * Otherwise GPU selection is based on largest proportion of free memory.
 * This can eventually lead to multiple processes computing on single GPU,
 * which is slow. More practical is to use "compute exclusive mode".
 *
 * This method is to be called at the very beginning of the program
 * (before first allocation in cudamatrix), or not at all (default to CPU).
 *
 */
void CuDevice::SelectGpuId(std::string use_gpu) {
  // Possible modes  
  if (use_gpu != "yes" && use_gpu != "no" && use_gpu != "optional") {
    KALDI_ERR << "Please choose : --use-gpu=yes|no|optional, passed '" << use_gpu << "'";
  }
 
  // Make sure this function is not called twice!
  if (Enabled()) {
    KALDI_ERR << "There is already an active GPU " << active_gpu_id_ 
              << ", cannot change it on the fly!";
  }
  // Allow the GPU to stay disabled
  if(!Enabled() && use_gpu == "no") { 
    KALDI_LOG << "Manually selected to compute on CPU.";
    return;
  }

  // Check that we have a gpu available
  int32 n_gpu = 0;
  cudaGetDeviceCount(&n_gpu);
  if(n_gpu == 0) {
    if (use_gpu == "yes") {
      KALDI_ERR << "No CUDA GPU detected!";
    }
    if (use_gpu == "optional") {
      KALDI_WARN << "Running on CPU!!! No CUDA GPU detected...";
      return;
    }
  }

  //
  // Create a CUDA context : in case of compute-exclusive mode OS selects gpu_id,
  // or default gpu_id=0. In the case with no free GPUs a context cannot be created
  // (compute-exclusive mode).
  //
  cudaError_t e;
  e = cudaThreadSynchronize(); //<< CUDA context gets created here.
  if (e != cudaSuccess) {
    // So far no we don't have context, sleep a bit and retry.
    int32 sec_sleep = 2;
    KALDI_WARN << "Will try again to get a GPU after " << sec_sleep 
               << " seconds.";
    sleep(sec_sleep);
<<<<<<< HEAD
    //
=======
    cudaGetLastError(); // reset the error state    
>>>>>>> d65f58d2
    e = cudaThreadSynchronize(); //<< 2nd trial to get CUDA context.
    if (e != cudaSuccess) {
      if (use_gpu == "yes") {
        KALDI_ERR << "Failed to create CUDA context, no more unused GPUs?";
      }
      if (use_gpu == "optional") {
        KALDI_WARN << "Running on CPU!!! No more unused CUDA GPUs?";
        return;
      }
    }
  }

  // Re-assure we have the context
  KALDI_ASSERT(cudaSuccess == cudaThreadSynchronize());

  // Check if the machine use compute exclusive mode 
  if (IsComputeExclusive()) {
    FinalizeActiveGpu();
    return;
  } else {
    // Or suggest to use compute exclusive mode
    if(n_gpu > 1) { 
      KALDI_WARN << "Hint: It is practical to set the GPUs into ``compute exclusive mode''."
                 << " Selection of free GPUs would be done by OS automatically.";
    }
    // And select the GPU according to proportion of free memory
    if(SelectGpuIdAuto()) {
      FinalizeActiveGpu();
      return;
    } else { 
      // Could not get GPU, after prevously having the CUDA context?
      // Strange but not impossible...
      if (use_gpu == "yes") {
        KALDI_ERR << "Error acquiring GPU.";
      }
      if (use_gpu == "optional") {
        KALDI_WARN << "Running on CPU!!! Error acquiring GPU.";
        return;
      }
    }
  }
}


void CuDevice::FinalizeActiveGpu() {
  // The device at this point should have active GPU, so we can query its name
  // and memory stats and notify user which GPU is finally used.

  // Get the device-id of active device:
  {
    int32 act_gpu_id;
    cudaError_t e;
    e = cudaGetDevice(&act_gpu_id);
    if(e != cudaSuccess) {
      KALDI_ERR << "Failed to get device-id of active device.";
    }
    // Remember the id of active GPU 
    active_gpu_id_ = act_gpu_id; //CuDevice::Enabled() is true from now on
    // Initialize the CUBLAS
    CU_SAFE_CALL(cublasInit());

    // Notify user which GPU is finally used
    char name[128];
    DeviceGetName(name,128,act_gpu_id);

    CU_SAFE_CALL(cudaGetDeviceProperties(&properties_, act_gpu_id));
    
    KALDI_LOG << "The active GPU is [" << act_gpu_id << "]: " << name << "\t"
              << GetFreeMemory(&free_memory_at_startup_, NULL) << " version "
              << properties_.major << "." << properties_.minor;

    if (verbose_) PrintMemoryUsage();
  }
  return;
}


bool CuDevice::DoublePrecisionSupported() {
  if (!Enabled()) return true;
  return properties_.major > 1 || (properties_.major == 1 && properties_.minor >= 3);
  // Double precision is supported from version 1.3
}


bool CuDevice::IsComputeExclusive() {
  // assume we already have an CUDA context created
  KALDI_ASSERT(cudaSuccess == cudaThreadSynchronize());

  // get the device-id and its device-properties
  int32 gpu_id = -1;
  cudaError_t e = cudaGetDevice(&gpu_id);
  if(e != cudaSuccess) {
    KALDI_ERR << "Failed to get current device";
  }
  struct cudaDeviceProp gpu_prop;
  e = cudaGetDeviceProperties(&gpu_prop, gpu_id);
  if(e != cudaSuccess) {
    KALDI_ERR << "Failed to get device properties";
  }
  // find out whether compute exclusive mode is used
  switch (gpu_prop.computeMode) {
    case cudaComputeModeExclusive :
      KALDI_LOG << "CUDA setup operating under Compute Exclusive Mode.";
      return true;
      break;
#if (CUDA_VERSION >= 4000)
    case cudaComputeModeExclusiveProcess :
      KALDI_LOG << "CUDA setup operating under Compute Exclusive Process Mode.";
      return true;
      break;
#endif
    default :
      // The computation mode is not compute-exclusive,
      // in this case we release the GPU context...
      e = cudaThreadExit(); //deprecated, but for legacy reason not cudaDeviceReset
      if(e != cudaSuccess) {
        KALDI_ERR << "Failed to release CUDA context on a GPU";
      }
      return false;
  }
}


bool CuDevice::SelectGpuIdAuto() {
  // Check that we have at least one gpu
  int32 n_gpu = 0;
  cudaGetDeviceCount(&n_gpu);
  if(n_gpu == 0) {
    KALDI_WARN << "No CUDA devices found";
    return false;
  }
  
  // The GPU is selected according to maximal free memory ratio
  std::vector<float> free_mem_ratio(n_gpu+1, 0.0);
  // Get ratios of memory use, if possible
  KALDI_LOG << "Selecting from " << n_gpu << " GPUs";
  for(int32 n = 0; n < n_gpu; n++) {
    int32 ret = cudaSetDevice(n);
    switch(ret) {
      case cudaSuccess : {
        //create the CUDA context for the thread
        cudaThreadSynchronize(); //deprecated, but for legacy not cudaDeviceSynchronize
        //get GPU name
        char name[128];
        DeviceGetName(name,128,n);
        //get GPU memory stats
        int64 free, total;
        std::string mem_stats;
        mem_stats = GetFreeMemory(&free, &total);
        //log
        KALDI_LOG << "cudaSetDevice(" << n << "): "
                  << name << "\t" << mem_stats;
        //store the free/total ratio
        free_mem_ratio[n] = free/(float)total;
        //destroy the CUDA context for the thread
        cudaThreadExit(); //deprecated, but for legacy reason not cudaDeviceReset
      } break;

#if (CUDA_VERSION > 3020)
      case cudaErrorDeviceAlreadyInUse :
        KALDI_LOG << "cudaSetDevice(" << n << "): "
                  << "Device cannot be accessed, used EXCLUSIVE-THREAD mode...";
        break;
#endif
      case cudaErrorInvalidDevice :
        KALDI_LOG << "cudaSetDevice(" << n << "): "
                  << "Device cannot be accessed, not a VALID CUDA device!";
        break;
      default :
        KALDI_LOG << "cudaSetDevice(" << n << "): "
                  << "returned " << ret << ", " 
                  << cudaGetErrorString((cudaError_t)ret);
    }
  }
  //find GPU with max free memory
  int32 max_id=0;
  for(int32 n=1; n<free_mem_ratio.size(); n++) {
    if(free_mem_ratio[n] > free_mem_ratio[max_id]) max_id=n;
  }
  //the free_mem_ratio should be bigger than zero
  KALDI_ASSERT(free_mem_ratio[max_id] > 0.0);

  //finally select the GPU
  KALDI_LOG << "Selected device: " << max_id << " (automatically)";
  CU_SAFE_CALL(cudaSetDevice(max_id));
  //create the context
  cudaError_t e;
  e = cudaThreadSynchronize(); //deprecated, but for legacy not cudaDeviceSynchronize
  if(e != cudaSuccess) {
    KALDI_WARN << "Failed to create CUDA context on a GPU.";
    return false;
  }
  return true;
}


void CuDevice::AccuProfile(const std::string &key, double time) { 
  if (profile_map_.find(key) == profile_map_.end()) {
    profile_map_[key] = 0.0;
  }
  profile_map_[key] += time;
}

void CuDevice::PrintMemoryUsage() const {
  if (Enabled()) {
    int64 free_memory_now;
    GetFreeMemory(&free_memory_now, NULL);
    KALDI_LOG << "Memory used: " << (free_memory_at_startup_ - free_memory_now) << " bytes.";
  }
}

void CuDevice::PrintProfile() {
  if (verbose_ && Enabled()) { 
    std::ostringstream os;
    os << "-----\n[cudevice profile]\n";
    std::map<std::string, double>::iterator it;
    std::vector<std::pair<double, std::string> > pairs;
    for(it = profile_map_.begin(); it != profile_map_.end(); ++it)
      pairs.push_back(std::make_pair(it->second, it->first));
    std::sort(pairs.begin(), pairs.end());
    size_t max_print = 15, start_pos = (pairs.size() <= max_print ?
                                        0 : pairs.size() - max_print);
    for (size_t i = start_pos; i < pairs.size(); i++) 
      os << pairs[i].second << "\t" << pairs[i].first << "s\n";
    os << "-----";
    KALDI_LOG << os.str();
    PrintMemoryUsage();
  }
}


std::string CuDevice::GetFreeMemory(int64* free, int64* total) const {
// WARNING! the CUDA API is inconsistent accross versions!
#if (CUDA_VERSION >= 3020)
  //define the function signature type
  size_t mem_free, mem_total;
#else
  unsigned int mem_free, mem_total;
#endif
  { 
    //we will load the cuMemGetInfo dynamically from libcuda.so
    //cuMemGetInfo(&mem_free, &mem_total);
    //pre-fill ``safe'' values that will not cause problems
    mem_free = 1; mem_total = 1;
    //open libcuda.so
    void* libcuda = dlopen("libcuda.so",RTLD_LAZY);
    if(NULL == libcuda) { 
      KALDI_WARN << "cannot open libcuda.so"; 
    } else {
      //define the function signature type
      //and get the symbol
#if (CUDA_VERSION >= 3020)
      typedef CUresult (*cu_fun_ptr)(size_t*, size_t*);
      cu_fun_ptr dl_cuMemGetInfo = (cu_fun_ptr)dlsym(libcuda,"cuMemGetInfo_v2"); 
#else
      typedef CUresult (*cu_fun_ptr)(int*, int*);
      cu_fun_ptr dl_cuMemGetInfo = (cu_fun_ptr)dlsym(libcuda,"cuMemGetInfo"); 
#endif
      if(NULL == dl_cuMemGetInfo) {
        KALDI_WARN << "cannot load cuMemGetInfo from libcuda.so";
      } else {
        //call the function
        dl_cuMemGetInfo(&mem_free, &mem_total);
      }
      //close the library
      dlclose(libcuda);
    }
  }
  // copy the output values outside
  if(NULL != free) *free = mem_free;
  if(NULL != total) *total = mem_total;
  // prepare the text output
  std::ostringstream os;
  os << "free:" << mem_free/(1024*1024) << "M, "
     << "used:" << (mem_total-mem_free)/(1024*1024) << "M, "
     << "total:" << mem_total/(1024*1024) << "M, " 
     << "free/total:" << mem_free/(float)mem_total;
  return os.str();
}


void CuDevice::DeviceGetName(char* name, int32 len, int32 dev) {
  //prefill with something reasonable
  strncpy(name,"Unknown GPU",len);
  //open libcuda.so
  void* libcuda = dlopen("libcuda.so",RTLD_LAZY);
  if(NULL == libcuda) {
    KALDI_WARN << "cannot open libcuda.so"; 
  } else {
    //define the function signature type
    typedef CUresult (*cu_fun_ptr)(char*,int,CUdevice);
    //get the symbol
    cu_fun_ptr cuDeviceGetName_ptr = (cu_fun_ptr)dlsym(libcuda,"cuDeviceGetName"); 
    if(NULL == cuDeviceGetName_ptr) {
      KALDI_WARN << "cannot load cuDeviceGetName from libcuda.so"; 
    } else {
      //call the function
      cuDeviceGetName_ptr(name, len, dev);
    }
    //close the library
    dlclose(libcuda);
  }
}


struct CuAllocatorOptions {
  int32 count; // Number of times we free and delete a particular size before we
               // start to cache it.
  int32 cleanup_interval_bytes;
  CuAllocatorOptions(): count(1), cleanup_interval_bytes(1000000) { }
};


/// We define class CuAllocator inside the .cc file, because we don't want to
/// expose it in the header.  Its purpose is to hang on to memory that we have
/// freed, so that we don't waste time in cudaMalloc and cudaMallocPitch().
/// For some reason, they are sometimes very slow.
class CuAllocator {
 public:
  CuAllocator(const CuAllocatorOptions &opts, CuDevice *device):
      device_(device), opts_(opts),
      cleanup_countdown_bytes_(opts.cleanup_interval_bytes) { }
  
  inline void *Malloc(size_t size);
  
  inline void *MallocPitch(size_t row_bytes, size_t num_rows, size_t *pitch);
  
  inline void Free(void *ptr);

  ~CuAllocator();
 private:
  inline void *MallocInternal(size_t row_bytes, size_t num_rows, size_t *pitch);
  
  // struct MemInfoForSize stores information associated with a particular size
  // of allocated memory.  The row_bytes and num_rows refer to the arguments of
  // a cudaMallocPitch call; for regular, non-pitch allocations with cudaMalloc,
  // we make "row_bytes" zero and the size in bytes is "num_rows"... there is a
  // reason why we do it this way round (make num_rows contain the size in
  // bytes); it relates to the ordering of the map, and the behavior when
  // we didn't find the exact size and want to find larger match.

  
  struct MemInfoForSize {
    size_t row_bytes; // or zero, if a regular CudaMalloc, not
                      // CudaMallocPitch.
    size_t num_rows; // or the number of rows, if it's a regular CudaMalloc
                     // call, not CudaMallocPitch.
    size_t pitch; // If CudaMallocPitch, the pitch returned by CudaMallocPitch;
                  // this code assumes (and checks) that it's a deterministic
                  // function of row_bytes and num_rows.
    size_t countdown; // number that have been freed and not cached.
    size_t currently_used; // number that are "in the wild".. kept for
                           // diagnostics and error detection.
    std::vector<void*> freed; // freed and cached...
      
    MemInfoForSize(size_t row_bytes,
                   size_t num_rows,
                   int32 count):
        row_bytes(row_bytes),
        num_rows(num_rows),
        pitch(0),
        countdown(count),
        currently_used(0) { }
  };


  // FindMemInfo returns the MemInfoForSize object for this (row_bytes,
  // num_rows) combination if it exists; otherwise...
  // if there is a MemInfoForSize object with the same row_bytes and larger (but
  // not more than twice larger) num_rows that has freed memory waiting, it
  // returns that; otherwise, it returns a new MemInfoForSize object for the
  // requested size).
  
  inline MemInfoForSize *FindMemInfo(size_t row_bytes,
                                     size_t num_rows) {
    if (row_bytes >= size_to_list_.size())
      size_to_list_.resize(row_bytes + 1, NULL);
    
    // note: we set row_bytes to 0 for regular, linear allocation.
    KALDI_ASSERT(num_rows != 0);

    if (size_to_list_[row_bytes] == NULL)
      size_to_list_[row_bytes] = new std::map<size_t, MemInfoForSize*>;


    std::map<size_t, MemInfoForSize*> &size_to_list = *(size_to_list_[row_bytes]);

    typedef std::map<size_t, MemInfoForSize* >::iterator IterType;

    // get an iterator to the requested object or the next-larger one.
    // Here, upper_bound(num_rows - 1) returns an object strictly greater
    // than num_rows - 1, which could be num_rows itself.  We need to
    // treat num_rows == 0 as a special case because of size_t being
    // unsigned.
    IterType iter = (num_rows == 0 ? size_to_list.begin() :
                     size_to_list.upper_bound(num_rows - 1));
    
    if (iter != size_to_list.end() && iter->first == num_rows) {
      // Found a MemInfoForSize object
      // with the requested size -> return it.
      KALDI_ASSERT(iter->second->row_bytes == row_bytes &&
                   iter->second->num_rows == num_rows);
      return iter->second;
    } else if (iter != size_to_list.end() &&
               iter->second->num_rows <= 2 * num_rows &&
               !iter->second->freed.empty()) {
      // Return the non-matching one with freed memory, which is larger than
      // this one but not more than twice larger.
      KALDI_ASSERT(iter->second->row_bytes == row_bytes &&
                   iter->second->num_rows > num_rows); // confirm expectations.
      return iter->second;
    } else {
      // There was no such object, and the next-larger object either did not
      // exist, had more than twice the num-rows requested, or had no free
      // memory -> create an object with the requested size.
      return (size_to_list[num_rows] =  new MemInfoForSize(row_bytes, num_rows,
                                                           opts_.count));
    }
  }
                 
  void PossiblyCleanup(size_t num_bytes);

  // A periodic housekeeping task..
  void Cleanup();

  // Frees all memory in the "freed" vectors; memory that the
  // user freed but we held on to.  If destroy == true, also
  // clean up all memory held in the size_to_list_ object (i.e.
  // allocated maps and MemInfoForSize objects).
  void ReleaseAllCachedMemory(bool destroy = false);

  CuDevice *device_; // device this is attached to...
  CuAllocatorOptions opts_;


  unordered_map<void*, MemInfoForSize*> addr_to_list_;

  // size_to_list_ is indexed first by row_bytes (which is zero for linear
  // mallocs) and then by num_rows (which for linear mallocs, is the actual size
  // in bytes).
  std::vector<std::map<size_t, MemInfoForSize*>* > size_to_list_;
  
  int32 cleanup_countdown_bytes_; // countdown in bytes, until the next time we check
                                  // whether we should do cleanup
};


void* CuAllocator::Malloc(size_t size) {
  KALDI_ASSERT(size > 0);
  return MallocInternal(0, size, NULL);
}

void* CuAllocator::MallocPitch(size_t num_rows, size_t row_bytes,
                               size_t *pitch) {
  KALDI_ASSERT(num_rows > 0 && row_bytes > 0 && pitch != NULL);
  return MallocInternal(num_rows, row_bytes, pitch);
}

void* CuAllocator::MallocInternal(size_t row_bytes,
                                  size_t num_rows,
                                  size_t *pitch_out) {
  // we share the code for standard cudaMalloc and cudaMallocPitch
  // because most of it is the same.  for cudaMalloc, we'll have
  // row_bytes == 0, and num_rows is just the size to be allocated.
  KALDI_ASSERT(num_rows != 0 && (row_bytes != 0) == (pitch_out != NULL));
  
  MemInfoForSize *info = FindMemInfo(row_bytes, num_rows);
  if (!info->freed.empty()) { // We can satisfy the request with cached,
                              // previously-allocated memory.
    void *ans = info->freed.back();
    info->freed.pop_back();
    info->currently_used++;
    addr_to_list_[ans] = info;
    if (pitch_out) *pitch_out = info->pitch;
    return ans;
  } else {
    PossiblyCleanup(row_bytes == 0 ? num_rows : row_bytes * num_rows);
    void *ans;
    if (row_bytes == 0) { // Simple malloc request, not "MallocPitch".
      size_t size = num_rows;
      int32 ret = cudaMalloc(&ans, size);
      if (ret != 0) {
        KALDI_WARN << "Allocation of memory block of " << size << " bytes "
                   << "failed, releasing cached memory and retrying.";
        cudaGetLastError(); // reset the error state
        ReleaseAllCachedMemory();
        ret = cudaMalloc(&ans, size);
        if (ret != 0)
          KALDI_WARN << "Allocation failed for the second time.    Printing "
                    << "device memory usage and exiting";
          device_->PrintMemoryUsage();
          KALDI_ERR << "Memory allocation failure";
      }
    } else {
      size_t pitch;
      int32 ret = cudaMallocPitch(&ans, &pitch, row_bytes, num_rows);
      if (ret != 0) { // allocation failed...
        KALDI_WARN << "Allocation of " << num_rows << " rows, each of size "
                   << row_bytes << " bytes failed,  releasing cached "
                   << "memory and retrying.";
        cudaGetLastError(); // reset the error state
        ReleaseAllCachedMemory();
        ret = cudaMallocPitch(&ans, &pitch, row_bytes, num_rows);
        if (ret != 0) {
          KALDI_WARN << "Allocation failed for the second time.    Printing "
                    << "device memory usage and exiting";
          device_->PrintMemoryUsage();
          KALDI_ERR << "Memory allocation failure";
        }
      }
      KALDI_ASSERT(pitch > 0);
      if (info->pitch == 0) { // First allocation; have not set info->pitch yet.
        info->pitch = pitch;
      } else if (pitch != info->pitch) {
        KALDI_ERR << "Pitch differs between multiple calls with the same "
                  << "parameters: " << pitch << " vs. " << info->pitch;
      }
      *pitch_out = info->pitch;
    }
    addr_to_list_[ans] = info;
    info->currently_used++;
    return ans;
  }
}

void CuAllocator::Free(void *addr) {
  unordered_map<void*, MemInfoForSize*>::iterator iter
      = addr_to_list_.find(addr);
  if (iter == addr_to_list_.end()) {
    KALDI_ERR << "Attempt to free address " << addr << " that was not allocated "
              << "by CuDevice::Malloc() (or was previously freed);";
  }
  MemInfoForSize *info = iter->second;
  addr_to_list_.erase(addr); // Erase this element in the addr_to_list_ map.
  info->currently_used--;
  if (info->countdown == 0) { // We have freed [i.e. actually freed with
                              // CudaFree()] enough of these that we think
                              // we're wasting too much time this way and
                              // need to start caching them.
    info->freed.push_back(addr);
  } else { // Actually free the address, and decrease "countdown".
    info->countdown--;
    CU_SAFE_CALL(cudaFree(addr)); // This is how we free, even if allocated with
                                  // cudaMallocPitch().
  }
}

void CuAllocator::ReleaseAllCachedMemory(bool destroy) {
  KALDI_VLOG(2) << "Releasing all cached memory.";
  for (size_t i = 0; i < size_to_list_.size(); i++) {
    if (size_to_list_[i] == NULL)
      continue;
    typedef std::map<size_t, MemInfoForSize*>::iterator  IterType;
    for (IterType iter = size_to_list_[i]->begin();
         iter != size_to_list_[i]->end(); ++iter) {
      MemInfoForSize *info = iter->second;
      if (destroy && !info->freed.empty()) {
        // When called from the destructor at program end, if verbose level is
        // high, say the sizes we had.
        if (info->row_bytes == 0) {
          KALDI_VLOG(3) << "Releasing " << info->freed.size() << " blocks of "
                        << info->num_rows << " bytes.";
        } else {
          KALDI_VLOG(3) << "Releasing " << info->freed.size()
                        << " 2-d blocks of " << info->num_rows << " rows of "
                        << info->row_bytes << " bytes each.";
        }
      }
      if (!destroy) {
        // We only do this freeing part when we're *not* called from the
        // destuctor (destroy = false).  This leads to a crash when called from
        // the destructor, with cudaFree returning "unload of CUDA runtime
        // failed".  Presumably this has to do with the destruction order of
        // C++, which we can't really control.
        while (!info->freed.empty()) {
          CU_SAFE_CALL(cudaFree(info->freed.back()));
          info->freed.pop_back();
        }
      }
      if (destroy)
        delete info;
    }
    if (destroy) {
      delete size_to_list_[i];
      size_to_list_[i] = NULL;
    }
  }
}

void CuAllocator::Cleanup() {
  // TODO: implement this or remove it (and also PossiblyCleanup).
  // Actually we may never implement this, as just calling
  // ReleaseAllCachedMemory whenever an allocation fails is probably
  // sufficient.
}
void CuAllocator::PossiblyCleanup(size_t num_bytes) {
  if (static_cast<size_t>(cleanup_countdown_bytes_) <= num_bytes) {
    Cleanup();
    cleanup_countdown_bytes_ = opts_.cleanup_interval_bytes;
  } else {
    cleanup_countdown_bytes_ -= static_cast<int32>(num_bytes);
  }
}

CuAllocator::~CuAllocator() {
  // Check that nothing was allocated by the user and not freed.
  std::set<MemInfoForSize*> unfreed_set;
  typedef unordered_map<void*, MemInfoForSize *>::iterator IterType;
  for (IterType iter = addr_to_list_.begin(); iter != addr_to_list_.end();
       ++iter)
    unfreed_set.insert(iter->second);
  for (std::set<MemInfoForSize*>::iterator iter = unfreed_set.begin();
       iter != unfreed_set.end(); ++iter) {
    MemInfoForSize *info = *iter;
    KALDI_ASSERT(info->currently_used > 0); // Or should not be in this set
                                            // (code error or memory corruption)
    if (info->num_rows == 0) {
      KALDI_WARN << info->currently_used << " memory chunks of size "
                 << info->row_bytes << " were allocated and not freed.";
    } else {
      KALDI_WARN << info->currently_used << " memory chunks of size "
                 << info->row_bytes << " per row, and " << info->num_rows
                 << " rows, were allocated and not freed.";
    }
  }
  
  bool destroy = true;
  ReleaseAllCachedMemory(destroy);
}

void CuDevice::Free(void *ptr) { allocator_->Free(ptr); }

void* CuDevice::MallocPitch(size_t row_bytes, size_t num_rows, size_t *pitch) {
  return allocator_->MallocPitch(row_bytes, num_rows, pitch);
}

void* CuDevice::Malloc(size_t size) {
  return allocator_->Malloc(size);
}

CuDevice::CuDevice(): active_gpu_id_(-1), verbose_(true),
                      allocator_(new CuAllocator(CuAllocatorOptions(), this))
  { }


CuDevice::~CuDevice() {
  if (allocator_ != NULL)
    delete allocator_;
  if (Enabled())
    CU_SAFE_CALL(cublasShutdown());
}
  
// The instance of the static singleton 
CuDevice CuDevice::global_device_;


}


#endif // HAVE_CUDA<|MERGE_RESOLUTION|>--- conflicted
+++ resolved
@@ -103,11 +103,7 @@
     KALDI_WARN << "Will try again to get a GPU after " << sec_sleep 
                << " seconds.";
     sleep(sec_sleep);
-<<<<<<< HEAD
-    //
-=======
     cudaGetLastError(); // reset the error state    
->>>>>>> d65f58d2
     e = cudaThreadSynchronize(); //<< 2nd trial to get CUDA context.
     if (e != cudaSuccess) {
       if (use_gpu == "yes") {
