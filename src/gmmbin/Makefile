--- conflicted
+++ resolved
@@ -15,11 +15,7 @@
            gmm-est-fmllr-gpost gmm-est-fmllr gmm-est-regtree-fmllr-ali \
            gmm-est-regtree-mllr gmm-decode-kaldi gmm-compute-likes \
            gmm-decode-faster-regtree-mllr gmm-et-apply-c gmm-latgen-simple \
-<<<<<<< HEAD
-	   gmm-rescore-lattice
-=======
 	   gmm-rescore-lattice gmm-decode-biglm-faster 
->>>>>>> 6d3f94b4
 
 OBJFILES =
 
