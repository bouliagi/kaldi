
all:

include ../kaldi.mk

LDFLAGS += $(CUDA_LDFLAGS)
LDLIBS += $(CUDA_LDLIBS)

BINFILES = online2-wav-gmm-latgen-faster apply-cmvn-online \
     extend-wav-with-silence compress-uncompress-speex \
     online2-wav-nnet2-latgen-faster ivector-extract-online2 \
     online2-wav-dump-features ivector-randomize \
     online2-wav-nnet2-am-compute  online2-wav-nnet2-latgen-threaded \
     online2-wav-nnet3-latgen-faster

OBJFILES =

TESTFILES =

ADDLIBS = ../online2/kaldi-online2.a ../ivector/kaldi-ivector.a \
           ../nnet2/kaldi-nnet2.a ../lat/kaldi-lat.a \
          ../decoder/kaldi-decoder.a  ../cudamatrix/kaldi-cudamatrix.a \
          ../feat/kaldi-feat.a ../transform/kaldi-transform.a ../gmm/kaldi-gmm.a \
           ../hmm/kaldi-hmm.a ../tree/kaldi-tree.a \
          ../matrix/kaldi-matrix.a ../fstext/kaldi-fstext.a \
<<<<<<< HEAD
          ../util/kaldi-util.a ../base/kaldi-base.a \
          ../nnet3/kaldi-nnet3.a
=======
          ../util/kaldi-util.a ../thread/kaldi-thread.a ../base/kaldi-base.a
>>>>>>> 000c3cc0

include ../makefiles/default_rules.mk<|MERGE_RESOLUTION|>--- conflicted
+++ resolved
@@ -23,11 +23,7 @@
           ../feat/kaldi-feat.a ../transform/kaldi-transform.a ../gmm/kaldi-gmm.a \
            ../hmm/kaldi-hmm.a ../tree/kaldi-tree.a \
           ../matrix/kaldi-matrix.a ../fstext/kaldi-fstext.a \
-<<<<<<< HEAD
-          ../util/kaldi-util.a ../base/kaldi-base.a \
+          ../util/kaldi-util.a ../thread/kaldi-thread.a ../base/kaldi-base.a \
           ../nnet3/kaldi-nnet3.a
-=======
-          ../util/kaldi-util.a ../thread/kaldi-thread.a ../base/kaldi-base.a
->>>>>>> 000c3cc0
 
 include ../makefiles/default_rules.mk